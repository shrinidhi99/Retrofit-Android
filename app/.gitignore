--- conflicted
+++ resolved
@@ -1,12 +1,8 @@
 /build
-<<<<<<< HEAD
 .project/
 /.project
 .classpath/
 /.classpath
 .settings/
 /.settings
-=======
-/.settings
-/.project
->>>>>>> 02b5b8fe
+
